--- conflicted
+++ resolved
@@ -5,7 +5,6 @@
 use pleco::engine::*;
 use pleco::timer::Timer;
 
-<<<<<<< HEAD
 use pleco::{board,piece_move,templates,timer};
 
 use pleco::bots::basic::bot_minimax::SimpleBot;
@@ -15,12 +14,6 @@
 use pleco::bots::basic::bot_jamboree::JamboreeSearcher;
 
 use pleco::bots::threaded_searcher::ThreadSearcher;
-=======
-use pleco::{board, piece_move, templates, timer};
-use pleco::bots::bot_random::RandomBot;
-use pleco::bots::bot_advanced::AdvancedBot;
-use pleco::bots::bot_jamboree::JamboreeSearcher;
->>>>>>> 5914b1dc
 use pleco::bots::bot_expert::ExpertBot;
 use pleco::bots::bot_iterative_parallel_mvv_lva::IterativeSearcher;
 
@@ -33,16 +26,10 @@
 // 1r1qkbn1/p2B2pr/b4QP1/1ppp4/P2n1P1p/2P5/1P2P2P/RNB1K1NR b KQ - 2 16
 
 fn main() {
-<<<<<<< HEAD
     let timer = Timer::new(60);
 //    gen_random_fens();
 //    sample_run();
     compete_multiple(IterativeSearcher{}, ThreadSearcher{timer: &timer},60, 11, 5, true);
-=======
-    //    gen_random_fens();
-    sample_run();
-    //    compete_multiple(AdvancedBot{}, ExpertBot{}, 60, 10, 5, true);
->>>>>>> 5914b1dc
 
 }
 
@@ -71,14 +58,8 @@
             } else if i % 2 == 0 {
                 println!("------------------------------------------------");
                 println!();
-<<<<<<< HEAD
-                let mov = IterativeSearcher::best_move_depth(b.shallow_clone(), &timer::Timer::new(20), 5);
-                println!("{}'s move: {}", IterativeSearcher::name(), mov);
-=======
-                let mov =
-                    AdvancedBot::best_move_depth(b.shallow_clone(), &timer::Timer::new(20), 5);
-                println!("{}'s move: {}", AdvancedBot::name(), mov);
->>>>>>> 5914b1dc
+                let mov = IterativeSearcher::best_move_depth(b.shallow_clone(),&timer::Timer::new(20),5);
+                println!("{}'s move: {}",IterativeSearcher::name(),mov);
                 b.apply_move(mov);
             } else {
                 let mov = ExpertBot::best_move_depth(b.shallow_clone(), &timer::Timer::new(20), 5);
@@ -133,12 +114,7 @@
                     JamboreeSearcher::best_move_depth(b.shallow_clone(), &timer::Timer::new(20), 5);
                 b.apply_move(mov);
             } else {
-<<<<<<< HEAD
                 let mov = IterativeSearcher::best_move_depth(b.shallow_clone(), &timer::Timer::new(20), 5);
-=======
-                let mov =
-                    AdvancedBot::best_move_depth(b.shallow_clone(), &timer::Timer::new(20), 5);
->>>>>>> 5914b1dc
                 b.apply_move(mov);
             }
             i += 1;
@@ -159,125 +135,4 @@
     }
 
     println!("]");
-<<<<<<< HEAD
-=======
-}
-
-fn test_moving() {
-    let mut b = board::Board::default();
-    let p = piece_move::PreMoveInfo {
-        src: 12,
-        dst: 28,
-        flags: piece_move::MoveFlag::DoublePawnPush,
-    };
-    let m = piece_move::BitMove::init(p);
-    b.fancy_print();
-    b.apply_move(m);
-    b.fancy_print();
-    let p = piece_move::PreMoveInfo {
-        src: 51,
-        dst: 35,
-        flags: piece_move::MoveFlag::DoublePawnPush,
-    };
-    let m = piece_move::BitMove::init(p);
-    b.apply_move(m);
-    b.fancy_print();
-    let p = piece_move::PreMoveInfo {
-        src: 28,
-        dst: 35,
-        flags: piece_move::MoveFlag::Capture { ep_capture: false },
-    };
-    let m = piece_move::BitMove::init(p);
-    b.apply_move(m);
-    b.fancy_print();
-    //
-    //    templates::print_bitboard(b.get_occupied_player(templates::Player::White));
-    //    println!("");
-    //    templates::print_bitboard(b.get_occupied_player(templates::Player::Black));
-    //    templates::print_bitboard(b.get_occupied());
-    let p = piece_move::PreMoveInfo {
-        src: 59,
-        dst: 35,
-        flags: piece_move::MoveFlag::Capture { ep_capture: false },
-    };
-    let m = piece_move::BitMove::init(p);
-    b.apply_move(m);
-    b.fancy_print();
-
-    let p = piece_move::PreMoveInfo {
-        src: 5,
-        dst: 12,
-        flags: piece_move::MoveFlag::QuietMove,
-    };
-    let m = piece_move::BitMove::init(p);
-    b.apply_move(m);
-    b.fancy_print();
-
-    let p = piece_move::PreMoveInfo {
-        src: 35,
-        dst: 8,
-        flags: piece_move::MoveFlag::Capture { ep_capture: false },
-    };
-    let m = piece_move::BitMove::init(p);
-    b.apply_move(m);
-    b.fancy_print();
-
-    let p = piece_move::PreMoveInfo {
-        src: 6,
-        dst: 21,
-        flags: piece_move::MoveFlag::QuietMove,
-    };
-    let m = piece_move::BitMove::init(p);
-    b.apply_move(m);
-    b.fancy_print();
-
-    let p = piece_move::PreMoveInfo {
-        src: 60,
-        dst: 59,
-        flags: piece_move::MoveFlag::QuietMove,
-    };
-    let m = piece_move::BitMove::init(p);
-    b.apply_move(m);
-    b.fancy_print();
-
-    let p = piece_move::PreMoveInfo {
-        src: 4,
-        dst: 7,
-        flags: piece_move::MoveFlag::Castle { king_side: true },
-    };
-    let m = piece_move::BitMove::init(p);
-    b.apply_move(m);
-    b.fancy_print();
-
-    let p = piece_move::PreMoveInfo {
-        src: templates::Square::A2 as u8,
-        dst: templates::Square::B1 as u8,
-        flags: piece_move::MoveFlag::Capture { ep_capture: false },
-    };
-    let m = piece_move::BitMove::init(p);
-    b.apply_move(m);
-    b.fancy_print();
-
-    let p = piece_move::PreMoveInfo {
-        src: templates::Square::A2 as u8,
-        dst: templates::Square::B1 as u8,
-        flags: piece_move::MoveFlag::Capture { ep_capture: false },
-    };
-    let m = piece_move::BitMove::init(p);
-    b.apply_move(m);
-    b.fancy_print();
-
-
-
-
-
-    let moves = b.generate_moves();
-
-    for x in &moves {
-        println!("{}", x)
-    }
-
-    println!("{}", moves.len());
-
->>>>>>> 5914b1dc
 }